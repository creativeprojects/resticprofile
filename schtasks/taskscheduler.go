//go:build windows && taskmaster

package schtasks

import (
	"errors"
	"fmt"
	"strings"
	"text/tabwriter"
	"time"

	"github.com/capnspacehook/taskmaster"
	"github.com/creativeprojects/clog"
	"github.com/creativeprojects/resticprofile/calendar"
	"github.com/creativeprojects/resticprofile/constants"
	"github.com/creativeprojects/resticprofile/term"
	"github.com/rickb777/date/period"
)

// Schedule types on Windows:
// ==========================
// 1. one time:
//    - at a specific date
// 2. daily:
//    - 1 start date
//    - recurring every n days
// 3. weekly:
//    - 1 start date
//    - recurring every n weeks
//    - on specific weekdays
// 4. monthly:
//    - 1 start date
//    - on specific months
//    - on specific days (1 to 31)

const (
	binaryPath     = "schtasks.exe"
	systemUserName = "SYSTEM"
)

var (
	// no need to recreate the service every time
	taskService taskmaster.TaskService
)

// ErrNotConnected is returned by public functions if Connect was not called, was not successful or Close closed the connection.
var ErrNotConnected = errors.New("local task scheduler not connected")

// IsConnected returns whether a connection to the local task scheduler is established
func IsConnected() bool {
	return taskService.IsConnected()
}

// Connect initializes a connection to the local task scheduler
func Connect() error {
	var err error

	if !IsConnected() {
		taskService, err = taskmaster.Connect()
	}
	return err
}

// Close releases the resources used by the task service
func Close() {
	taskService.Disconnect()
}

// Create or update a task (if the name already exists in the Task Scheduler)
func Create(config *Config, schedules []*calendar.Event, permission Permission) error {
	if !IsConnected() {
		return ErrNotConnected
	}

	if permission == SystemAccount {
		return createSystemTask(config, schedules)
	}
	if permission == UserLoggedOnAccount {
		return createUserLoggedOnTask(config, schedules)
	}
	return createUserTask(config, schedules)
}

// createUserTask creates a new user task. Will update an existing task instead of overwritting
func createUserTask(config *Config, schedules []*calendar.Event) error {
	taskName := getTaskPath(config.ProfileName, config.CommandName)
	registeredTask, err := taskService.GetRegisteredTask(taskName)
	if err == nil {
		// the task already exists
		return updateUserTask(registeredTask, config, schedules)
	}

	username, password, err := userCredentials()
	if err != nil {
		return fmt.Errorf("cannot get user name or password: %w", err)
	}

	task := taskService.NewTaskDefinition()
	task.AddAction(taskmaster.ExecAction{
		Path:       config.Command,
		Args:       config.Arguments,
		WorkingDir: config.WorkingDirectory,
	})
	task.Principal.LogonType = taskmaster.TASK_LOGON_PASSWORD
	task.Principal.RunLevel = taskmaster.TASK_RUNLEVEL_LUA
	task.Principal.UserID = username
	task.RegistrationInfo.Author = constants.ApplicationName
	task.RegistrationInfo.Description = config.JobDescription

	createSchedules(&task, schedules)

	_, created, err := taskService.CreateTaskEx(
		taskName,
		task,
		username,
		password,
		taskmaster.TASK_LOGON_PASSWORD,
		false)
	if err != nil {
		return err
	}
	if !created {
		return errors.New("cannot create user task")
	}
	return nil
}

// updateUserTask updates an existing task
func updateUserTask(task taskmaster.RegisteredTask, config *Config, schedules []*calendar.Event) error {
	taskName := getTaskPath(config.ProfileName, config.CommandName)

	username, password, err := userCredentials()
	if err != nil {
		return fmt.Errorf("cannot get user name or password: %w", err)
	}

	// clear up all actions and put ours back
	task.Definition.Actions = make([]taskmaster.Action, 0, 1)
	task.Definition.AddAction(taskmaster.ExecAction{
		Path:       config.Command,
		Args:       config.Arguments,
		WorkingDir: config.WorkingDirectory,
	})
	task.Definition.Principal.LogonType = taskmaster.TASK_LOGON_PASSWORD
	task.Definition.Principal.RunLevel = taskmaster.TASK_RUNLEVEL_LUA
	task.Definition.Principal.UserID = username

	// clear up all schedules and put them back
	task.Definition.Triggers = []taskmaster.Trigger{}
	createSchedules(&task.Definition, schedules)

	_, err = taskService.UpdateTaskEx(
		taskName,
		task.Definition,
		username,
		password,
		taskmaster.TASK_LOGON_PASSWORD)
	if err != nil {
		return err
	}
	return nil
}

// createUserLoggedOnTask creates a new user task. Will update an existing task instead of overwriting
func createUserLoggedOnTask(config *Config, schedules []*calendar.Event) error {
	taskName := getTaskPath(config.ProfileName, config.CommandName)
	registeredTask, err := taskService.GetRegisteredTask(taskName)
	if err == nil {
		// the task already exists
		return updateUserLoggedOnTask(registeredTask, config, schedules)
	}

	task := taskService.NewTaskDefinition()
	task.AddAction(taskmaster.ExecAction{
		Path:       config.Command,
		Args:       config.Arguments,
		WorkingDir: config.WorkingDirectory,
	})
	task.Principal.LogonType = taskmaster.TASK_LOGON_INTERACTIVE_TOKEN
	task.Principal.RunLevel = taskmaster.TASK_RUNLEVEL_LUA
	task.RegistrationInfo.Author = constants.ApplicationName
	task.RegistrationInfo.Description = config.JobDescription

	createSchedules(&task, schedules)

	_, created, err := taskService.CreateTask(taskName, task, false)
	if err != nil {
		return fmt.Errorf("cannot create user task: %w", err)
	}
	if !created {
		return errors.New("cannot create user task")
	}
	return nil
}

// updateUserLoggedOnTask updates an existing task
func updateUserLoggedOnTask(task taskmaster.RegisteredTask, config *Config, schedules []*calendar.Event) error {
	taskName := getTaskPath(config.ProfileName, config.CommandName)

	// clear up all actions and put ours back
	task.Definition.Actions = make([]taskmaster.Action, 0, 1)
	task.Definition.AddAction(taskmaster.ExecAction{
		Path:       config.Command,
		Args:       config.Arguments,
		WorkingDir: config.WorkingDirectory,
	})
	task.Definition.Principal.LogonType = taskmaster.TASK_LOGON_INTERACTIVE_TOKEN
	task.Definition.Principal.RunLevel = taskmaster.TASK_RUNLEVEL_LUA

	// clear up all schedules and put them back
	task.Definition.Triggers = []taskmaster.Trigger{}
	createSchedules(&task.Definition, schedules)

	_, err := taskService.UpdateTaskEx(
		taskName,
		task.Definition,
		"",
		"",
		taskmaster.TASK_LOGON_INTERACTIVE_TOKEN)
	if err != nil {
		return err
	}
	return nil
}

// createSystemTask creates a new system task. Will update an existing task instead of overwritting
func createSystemTask(config *Config, schedules []*calendar.Event) error {
	taskName := getTaskPath(config.ProfileName, config.CommandName)
	registeredTask, err := taskService.GetRegisteredTask(taskName)
	if err == nil {
		// the task already exists
		return updateSystemTask(registeredTask, config, schedules)
	}

	task := taskService.NewTaskDefinition()
	task.AddAction(taskmaster.ExecAction{
		Path:       config.Command,
		Args:       config.Arguments,
		WorkingDir: config.WorkingDirectory,
	})
	task.Principal.LogonType = taskmaster.TASK_LOGON_SERVICE_ACCOUNT
	task.Principal.RunLevel = taskmaster.TASK_RUNLEVEL_HIGHEST
	task.Principal.UserID = systemUserName
	task.RegistrationInfo.Author = constants.ApplicationName
	task.RegistrationInfo.Description = config.JobDescription

	createSchedules(&task, schedules)

	_, created, err := taskService.CreateTask(taskName, task, false)
	if err != nil {
		return err
	}
	if !created {
		return errors.New("cannot create system task")
	}
	return nil
}

// updateSystemTask updates an existing task
func updateSystemTask(task taskmaster.RegisteredTask, config *Config, schedules []*calendar.Event) error {
	taskName := getTaskPath(config.ProfileName, config.CommandName)

	// clear up all actions and put ours back
	task.Definition.Actions = make([]taskmaster.Action, 0, 1)
	task.Definition.AddAction(taskmaster.ExecAction{
		Path:       config.Command,
		Args:       config.Arguments,
		WorkingDir: config.WorkingDirectory,
	})
	task.Definition.Principal.LogonType = taskmaster.TASK_LOGON_SERVICE_ACCOUNT
	task.Definition.Principal.RunLevel = taskmaster.TASK_RUNLEVEL_HIGHEST
	task.Definition.Principal.UserID = systemUserName

	// clear up all schedules and put them back
	task.Definition.Triggers = []taskmaster.Trigger{}
	createSchedules(&task.Definition, schedules)

	_, err := taskService.UpdateTask(taskName, task.Definition)
	if err != nil {
		return err
	}
	return nil
}

func createSchedules(task *taskmaster.Definition, schedules []*calendar.Event) {
	for _, schedule := range schedules {
		if once, ok := schedule.AsTime(); ok {
			// one time only
			task.AddTrigger(taskmaster.TimeTrigger{
				RandomDelay: period.Period{},
				TaskTrigger: taskmaster.TaskTrigger{
					Enabled:       true,
					StartBoundary: once,
				},
			})
			continue
		}
		if schedule.IsDaily() {
			// recurring daily
			createDailyTrigger(task, schedule)
			continue
		}
		if schedule.IsWeekly() {
			createWeeklyTrigger(task, schedule)
			continue
		}
		if schedule.IsMonthly() {
			createMonthlyTrigger(task, schedule)
			continue
		}
		clog.Warningf("cannot convert schedule '%s' into a task scheduler equivalent", schedule.String())
	}
}

func createDailyTrigger(task *taskmaster.Definition, schedule *calendar.Event) {
	start := schedule.Next(time.Now())
	// get all recurrences in the same day
	recurrences := schedule.GetAllInBetween(start, start.Add(24*time.Hour))
	if len(recurrences) == 0 {
		clog.Warningf("cannot convert schedule '%s' into a daily trigger", schedule.String())
		return
	}
	// Is it only once a day?
	if len(recurrences) == 1 {
		task.AddTrigger(taskmaster.DailyTrigger{
			DayInterval: 1,
			TaskTrigger: taskmaster.TaskTrigger{
				Enabled:       true,
				StartBoundary: recurrences[0],
			},
		})
		return
	}
	// now calculate the difference in between each, and check if they're all the same
	_, compactDifferences := compileDifferences(recurrences)

	if len(compactDifferences) == 1 {
		// case with regular repetition
		interval, _ := period.NewOf(compactDifferences[0])
		task.AddTrigger(taskmaster.DailyTrigger{
			DayInterval: 1,
			TaskTrigger: taskmaster.TaskTrigger{
				Enabled:       true,
				StartBoundary: start,
				RepetitionPattern: taskmaster.RepetitionPattern{
					RepetitionDuration: getRepetionDuration(start, recurrences),
					RepetitionInterval: interval,
				},
			},
		})
		return
	}

	if len(recurrences) > maxTriggers {
		clog.Warningf("this task would need more than %d triggers (%d in total), please rethink your triggers definition", maxTriggers, len(recurrences))
		return
	}
	// install them all
	for _, recurrence := range recurrences {
		task.AddTrigger(taskmaster.DailyTrigger{
			DayInterval: 1,
			TaskTrigger: taskmaster.TaskTrigger{
				Enabled:       true,
				StartBoundary: recurrence,
			},
		})
	}
}

func createWeeklyTrigger(task *taskmaster.Definition, schedule *calendar.Event) {
	start := schedule.Next(time.Now())
	// get all recurrences in the same day
	recurrences := schedule.GetAllInBetween(start, start.Add(24*time.Hour))
	if len(recurrences) == 0 {
		clog.Warningf("cannot convert schedule '%s' into a weekly trigger", schedule.String())
		return
	}
	// Is it only once per 24h?
	if len(recurrences) == 1 {
		task.AddTrigger(taskmaster.WeeklyTrigger{
			DaysOfWeek:   taskmaster.DayOfWeek(convertWeekdaysToBitmap(schedule.WeekDay.GetRangeValues())),
			WeekInterval: 1,
			TaskTrigger: taskmaster.TaskTrigger{
				Enabled:       true,
				StartBoundary: recurrences[0],
			},
		})
		return
	}
	// now calculate the difference in between each, and check if they're all the same
	_, compactDifferences := compileDifferences(recurrences)

	if len(compactDifferences) == 1 {
		// case with regular repetition
		interval, _ := period.NewOf(compactDifferences[0])
		task.AddTrigger(taskmaster.WeeklyTrigger{
			DaysOfWeek:   taskmaster.DayOfWeek(convertWeekdaysToBitmap(schedule.WeekDay.GetRangeValues())),
			WeekInterval: 1,
			TaskTrigger: taskmaster.TaskTrigger{
				Enabled:       true,
				StartBoundary: start,
				RepetitionPattern: taskmaster.RepetitionPattern{
					RepetitionDuration: getRepetionDuration(start, recurrences),
					RepetitionInterval: interval,
				},
			},
		})
		return
	}

	if len(recurrences) > maxTriggers {
		clog.Warningf("this task would need more than %d triggers (%d in total), please rethink your triggers definition", maxTriggers, len(recurrences))
		return
	}
	// install them all
	for _, recurrence := range recurrences {
		task.AddTrigger(taskmaster.WeeklyTrigger{
			DaysOfWeek:   taskmaster.DayOfWeek(convertWeekdaysToBitmap(schedule.WeekDay.GetRangeValues())),
			WeekInterval: 1,
			TaskTrigger: taskmaster.TaskTrigger{
				Enabled:       true,
				StartBoundary: recurrence,
			},
		})
	}
}

func createMonthlyTrigger(task *taskmaster.Definition, schedule *calendar.Event) {
	start := schedule.Next(time.Now())
	// get all recurrences in the same day
	recurrences := schedule.GetAllInBetween(start, start.Add(24*time.Hour))
	if len(recurrences) == 0 {
		clog.Warningf("cannot convert schedule '%s' into a monthly trigger", schedule.String())
		return
	}

	if len(recurrences) > maxTriggers {
		clog.Warningf("this task would need more than %d triggers (%d in total), please rethink your triggers definition", maxTriggers, len(recurrences))
		return
	}
	// install them all
	for _, recurrence := range recurrences {
		if schedule.WeekDay.HasValue() && schedule.Day.HasValue() {
			clog.Warningf("task scheduler does not support a day of the month and a day of the week in the same trigger: %s", schedule.String())
			return
		}
		if schedule.WeekDay.HasValue() {
			task.AddTrigger(taskmaster.MonthlyDOWTrigger{
				DaysOfWeek:   taskmaster.DayOfWeek(convertWeekdaysToBitmap(schedule.WeekDay.GetRangeValues())),
				WeeksOfMonth: taskmaster.AllWeeks,
				MonthsOfYear: taskmaster.Month(convertMonthsToBitmap(schedule.Month.GetRangeValues())),
				TaskTrigger: taskmaster.TaskTrigger{
					Enabled:       true,
					StartBoundary: recurrence,
				},
			})
			continue
		}
		task.AddTrigger(taskmaster.MonthlyTrigger{
			DaysOfMonth:  taskmaster.DayOfMonth(convertDaysToBitmap(schedule.Day.GetRangeValues())),
			MonthsOfYear: taskmaster.Month(convertMonthsToBitmap(schedule.Month.GetRangeValues())),
			TaskTrigger: taskmaster.TaskTrigger{
				Enabled:       true,
				StartBoundary: recurrence,
			},
		})
	}
}

// Delete a task
func Delete(title, subtitle string) error {
	if !IsConnected() {
		return ErrNotConnected
	}

	taskName := getTaskPath(title, subtitle)
	err := taskService.DeleteTask(taskName)
	if err != nil {
		if strings.Contains(err.Error(), "doesn't exist") || strings.Contains(err.Error(), "cannot find") {
			return fmt.Errorf("%w: %s", ErrNotRegistered, taskName)
		}
		return err
	}
	return nil
}

// Status returns the status of a task
func Status(title, subtitle string) error {
	if !IsConnected() {
		return ErrNotConnected
	}

	taskName := getTaskPath(title, subtitle)
	registeredTask, err := taskService.GetRegisteredTask(taskName)
	if err != nil {
		// if there's an error here, it is very likely that the task is not registered
		return fmt.Errorf("%s: %w: %s", taskName, ErrNotRegistered, err)
	}
	writer := tabwriter.NewWriter(term.GetOutput(), 2, 2, 2, ' ', tabwriter.AlignRight)
	fmt.Fprintf(writer, "Task:\t %s\n", registeredTask.Path)
	fmt.Fprintf(writer, "User:\t %s\n", registeredTask.Definition.Principal.UserID)
	if len(registeredTask.Definition.Actions) > 0 {
		if action, ok := registeredTask.Definition.Actions[0].(taskmaster.ExecAction); ok {
			fmt.Fprintf(writer, "Working Dir:\t %v\n", action.WorkingDir)
			fmt.Fprintf(writer, "Exec:\t %v\n", action.Path+" "+action.Args)
		}
	}
	fmt.Fprintf(writer, "Enabled:\t %v\n", registeredTask.Enabled)
	fmt.Fprintf(writer, "State:\t %s\n", registeredTask.State.String())
	fmt.Fprintf(writer, "Missed runs:\t %d\n", registeredTask.MissedRuns)
	fmt.Fprintf(writer, "Last Run Time:\t %v\n", registeredTask.LastRunTime)
	fmt.Fprintf(writer, "Last Result:\t %d\n", registeredTask.LastTaskResult)
	fmt.Fprintf(writer, "Next Run Time:\t %v\n", registeredTask.NextRunTime)
	writer.Flush()
	return nil
}

<<<<<<< HEAD
func getTaskPath(profileName, commandName string) string {
	return fmt.Sprintf("%s%s %s", tasksPath, profileName, commandName)
}

func Registered() ([]Config, error) {
	if !IsConnected() {
		return nil, ErrNotConnected
	}

	tasks, err := taskService.GetRegisteredTasks()
	if err != nil {
		return nil, err
	}
	configs := make([]Config, 0, len(tasks))
	for _, task := range tasks {
		if !strings.HasPrefix(task.Path, tasksPath) {
			continue
		}
		taskPath := strings.TrimPrefix(task.Path, tasksPath)
		parts := strings.Split(taskPath, " ")
		if len(parts) < 2 {
			clog.Warningf("cannot parse task path: %s", task.Path)
			continue
		}
		profileName := strings.Join(parts[:len(parts)-1], " ")
		commandName := parts[len(parts)-1]
		cfg := Config{
			ProfileName:    profileName,
			CommandName:    commandName,
			JobDescription: task.Definition.RegistrationInfo.Description,
		}
		if len(task.Definition.Actions) > 0 {
			if action, ok := task.Definition.Actions[0].(taskmaster.ExecAction); ok {
				cfg.WorkingDirectory = action.WorkingDir
				cfg.Command = action.Path
				cfg.Arguments = action.Args
			}
		}
		configs = append(configs, cfg)
	}
	return configs, nil
}

// compileDifferences is creating two slices: the first one is the duration between each trigger,
// the second one is a list of all the differences in between
//
// Example:
//
//	input = 01:00, 02:00, 03:00, 04:00, 06:00, 08:00
//	first list = 1H, 1H, 1H, 2H, 2H
//	second list = 1H, 2H
func compileDifferences(recurrences []time.Time) ([]time.Duration, []time.Duration) {
	// now calculate the difference in between each
	differences := make([]time.Duration, len(recurrences)-1)
	for i := 0; i < len(recurrences)-1; i++ {
		differences[i] = recurrences[i+1].Sub(recurrences[i])
	}
	// check if they're all the same
	compactDifferences := make([]time.Duration, 0, len(differences))
	var previous time.Duration = 0
	for _, difference := range differences {
		if difference.Seconds() != previous.Seconds() {
			compactDifferences = append(compactDifferences, difference)
			previous = difference
		}
	}
	return differences, compactDifferences
}

=======
>>>>>>> 17fa7b61
func convertWeekdaysToBitmap(weekdays []int) uint16 {
	if len(weekdays) == 0 {
		return 0
	}
	var bitmap uint16
	for _, weekday := range weekdays {
		bitmap |= getWeekdayBit(weekday)
	}
	return bitmap
}

func getWeekdayBit(weekday int) uint16 {
	switch weekday {
	case 0:
		return 1
	case 1:
		return 2
	case 2:
		return 4
	case 3:
		return 8
	case 4:
		return 16
	case 5:
		return 32
	case 6:
		return 64
	case 7:
		// Sunday is the first day of the week
		return 1
	}
	return 0
}

func convertMonthsToBitmap(months []int) uint16 {
	if months == nil {
		return 0
	}
	if len(months) == 0 {
		// all values
		return (1 << 12) - 1
	}
	var bitmap uint16
	for _, month := range months {
		if month > 0 && month <= 12 {
			bitmap |= 1 << (month - 1)
		}
	}
	return bitmap
}

func convertDaysToBitmap(days []int) uint32 {
	if days == nil {
		return 0
	}
	if len(days) == 0 {
		// every day
		return (1 << 31) - 1
	}
	var bitmap uint32
	for _, day := range days {
		if day > 0 && day <= 31 {
			bitmap |= 1 << (day - 1)
		}
	}
	return bitmap
}

func getTaskPath(profileName, commandName string) string {
	return fmt.Sprintf("%s%s %s", tasksPath, profileName, commandName)
}<|MERGE_RESOLUTION|>--- conflicted
+++ resolved
@@ -515,11 +515,6 @@
 	return nil
 }
 
-<<<<<<< HEAD
-func getTaskPath(profileName, commandName string) string {
-	return fmt.Sprintf("%s%s %s", tasksPath, profileName, commandName)
-}
-
 func Registered() ([]Config, error) {
 	if !IsConnected() {
 		return nil, ErrNotConnected
@@ -559,34 +554,6 @@
 	return configs, nil
 }
 
-// compileDifferences is creating two slices: the first one is the duration between each trigger,
-// the second one is a list of all the differences in between
-//
-// Example:
-//
-//	input = 01:00, 02:00, 03:00, 04:00, 06:00, 08:00
-//	first list = 1H, 1H, 1H, 2H, 2H
-//	second list = 1H, 2H
-func compileDifferences(recurrences []time.Time) ([]time.Duration, []time.Duration) {
-	// now calculate the difference in between each
-	differences := make([]time.Duration, len(recurrences)-1)
-	for i := 0; i < len(recurrences)-1; i++ {
-		differences[i] = recurrences[i+1].Sub(recurrences[i])
-	}
-	// check if they're all the same
-	compactDifferences := make([]time.Duration, 0, len(differences))
-	var previous time.Duration = 0
-	for _, difference := range differences {
-		if difference.Seconds() != previous.Seconds() {
-			compactDifferences = append(compactDifferences, difference)
-			previous = difference
-		}
-	}
-	return differences, compactDifferences
-}
-
-=======
->>>>>>> 17fa7b61
 func convertWeekdaysToBitmap(weekdays []int) uint16 {
 	if len(weekdays) == 0 {
 		return 0
