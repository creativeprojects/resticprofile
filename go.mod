module github.com/creativeprojects/resticprofile

go 1.21

require (
	github.com/Masterminds/semver/v3 v3.2.1
	github.com/adrg/xdg v0.4.0
	github.com/capnspacehook/taskmaster v0.0.0-20210519235353-1629df7c85e9
	github.com/coreos/go-systemd/v22 v22.5.0
	github.com/creativeprojects/clog v0.14.0
	github.com/creativeprojects/go-selfupdate v1.1.2
	github.com/distatus/battery v0.11.0
	github.com/fatih/color v1.15.0
	github.com/mackerelio/go-osstat v0.2.4
	github.com/mattn/go-colorable v0.1.13
	github.com/mitchellh/mapstructure v1.5.0
	github.com/prometheus/client_golang v1.17.0
	github.com/rickb777/date v1.14.2
	github.com/shirou/gopsutil/v3 v3.23.9
	github.com/spf13/afero v1.10.0
	github.com/spf13/cast v1.5.1
	github.com/spf13/pflag v1.0.5
	github.com/spf13/viper v1.17.0
	github.com/stretchr/testify v1.8.4
<<<<<<< HEAD
	golang.org/x/crypto v0.13.0
	golang.org/x/exp v0.0.0-20230425010034-47ecfdc1ba53
=======
	golang.org/x/crypto v0.14.0
	golang.org/x/exp v0.0.0-20231006140011-7918f672742d
>>>>>>> bb33e1ee
	golang.org/x/sys v0.13.0
	golang.org/x/text v0.13.0
	gopkg.in/yaml.v3 v3.0.1
	howett.net/plist v1.0.0
)

require (
	code.gitea.io/sdk/gitea v0.16.0 // indirect
	github.com/beorn7/perks v1.0.1 // indirect
	github.com/cespare/xxhash/v2 v2.2.0 // indirect
	github.com/davecgh/go-spew v1.1.2-0.20180830191138-d8f796af33cc // indirect
	github.com/davidmz/go-pageant v1.0.2 // indirect
	github.com/fsnotify/fsnotify v1.6.0 // indirect
	github.com/go-fed/httpsig v1.1.0 // indirect
	github.com/go-ole/go-ole v1.2.6 // indirect
	github.com/godbus/dbus/v5 v5.1.0 // indirect
	github.com/golang/protobuf v1.5.3 // indirect
	github.com/google/go-github/v30 v30.1.0 // indirect
	github.com/google/go-querystring v1.1.0 // indirect
	github.com/hashicorp/go-cleanhttp v0.5.2 // indirect
	github.com/hashicorp/go-retryablehttp v0.7.4 // indirect
	github.com/hashicorp/go-version v1.6.0 // indirect
	github.com/hashicorp/hcl v1.0.0 // indirect
	github.com/lufia/plan9stats v0.0.0-20230110061619-bbe2e5e100de // indirect
	github.com/magiconair/properties v1.8.7 // indirect
	github.com/mattn/go-isatty v0.0.19 // indirect
	github.com/matttproud/golang_protobuf_extensions v1.0.4 // indirect
	github.com/pelletier/go-toml/v2 v2.1.0 // indirect
	github.com/pmezard/go-difflib v1.0.1-0.20181226105442-5d4384ee4fb2 // indirect
	github.com/power-devops/perfstat v0.0.0-20221212215047-62379fc7944b // indirect
	github.com/prometheus/client_model v0.4.1-0.20230718164431-9a2bf3000d16 // indirect
	github.com/prometheus/common v0.44.0 // indirect
	github.com/prometheus/procfs v0.11.1 // indirect
	github.com/rickb777/plural v1.4.1 // indirect
	github.com/sagikazarmark/locafero v0.3.0 // indirect
	github.com/sagikazarmark/slog-shim v0.1.0 // indirect
	github.com/shoenig/go-m1cpu v0.1.6 // indirect
	github.com/sourcegraph/conc v0.3.0 // indirect
	github.com/stretchr/objx v0.5.0 // indirect
	github.com/subosito/gotenv v1.6.0 // indirect
	github.com/tklauser/go-sysconf v0.3.12 // indirect
	github.com/tklauser/numcpus v0.6.1 // indirect
	github.com/ulikunitz/xz v0.5.11 // indirect
	github.com/xanzy/go-gitlab v0.93.2 // indirect
	github.com/yusufpapurcu/wmi v1.2.3 // indirect
<<<<<<< HEAD
	golang.org/x/net v0.15.0 // indirect
	golang.org/x/oauth2 v0.7.0 // indirect
	golang.org/x/term v0.12.0 // indirect
=======
	go.uber.org/atomic v1.9.0 // indirect
	go.uber.org/multierr v1.9.0 // indirect
	golang.org/x/net v0.17.0 // indirect
	golang.org/x/oauth2 v0.13.0 // indirect
	golang.org/x/term v0.13.0 // indirect
>>>>>>> bb33e1ee
	golang.org/x/time v0.3.0 // indirect
	google.golang.org/appengine v1.6.8 // indirect
	google.golang.org/protobuf v1.31.0 // indirect
	gopkg.in/ini.v1 v1.67.0 // indirect
)<|MERGE_RESOLUTION|>--- conflicted
+++ resolved
@@ -22,13 +22,8 @@
 	github.com/spf13/pflag v1.0.5
 	github.com/spf13/viper v1.17.0
 	github.com/stretchr/testify v1.8.4
-<<<<<<< HEAD
-	golang.org/x/crypto v0.13.0
-	golang.org/x/exp v0.0.0-20230425010034-47ecfdc1ba53
-=======
 	golang.org/x/crypto v0.14.0
 	golang.org/x/exp v0.0.0-20231006140011-7918f672742d
->>>>>>> bb33e1ee
 	golang.org/x/sys v0.13.0
 	golang.org/x/text v0.13.0
 	gopkg.in/yaml.v3 v3.0.1
@@ -74,17 +69,11 @@
 	github.com/ulikunitz/xz v0.5.11 // indirect
 	github.com/xanzy/go-gitlab v0.93.2 // indirect
 	github.com/yusufpapurcu/wmi v1.2.3 // indirect
-<<<<<<< HEAD
-	golang.org/x/net v0.15.0 // indirect
-	golang.org/x/oauth2 v0.7.0 // indirect
-	golang.org/x/term v0.12.0 // indirect
-=======
 	go.uber.org/atomic v1.9.0 // indirect
 	go.uber.org/multierr v1.9.0 // indirect
 	golang.org/x/net v0.17.0 // indirect
 	golang.org/x/oauth2 v0.13.0 // indirect
 	golang.org/x/term v0.13.0 // indirect
->>>>>>> bb33e1ee
 	golang.org/x/time v0.3.0 // indirect
 	google.golang.org/appengine v1.6.8 // indirect
 	google.golang.org/protobuf v1.31.0 // indirect
