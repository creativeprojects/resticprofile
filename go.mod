module github.com/creativeprojects/resticprofile

go 1.21

require (
	github.com/Masterminds/semver/v3 v3.2.1
	github.com/adrg/xdg v0.4.0
	github.com/capnspacehook/taskmaster v0.0.0-20210519235353-1629df7c85e9
	github.com/coreos/go-systemd/v22 v22.5.0
	github.com/creativeprojects/clog v0.14.0
	github.com/creativeprojects/go-selfupdate v1.1.1
	github.com/distatus/battery v0.11.0
	github.com/fatih/color v1.15.0
	github.com/mackerelio/go-osstat v0.2.4
	github.com/mattn/go-colorable v0.1.13
	github.com/mitchellh/mapstructure v1.5.0
	github.com/prometheus/client_golang v1.16.0
	github.com/rickb777/date v1.14.2
	github.com/shirou/gopsutil/v3 v3.23.6
	github.com/spf13/afero v1.9.5
	github.com/spf13/cast v1.5.1
	github.com/spf13/pflag v1.0.5
	github.com/spf13/viper v1.16.0
	github.com/stretchr/testify v1.8.4
	golang.org/x/crypto v0.13.0
	golang.org/x/exp v0.0.0-20230425010034-47ecfdc1ba53
<<<<<<< HEAD
	golang.org/x/sys v0.12.0
	golang.org/x/text v0.13.0
=======
	golang.org/x/sys v0.13.0
	golang.org/x/text v0.11.0
>>>>>>> f5e751cc
	gopkg.in/yaml.v3 v3.0.1
	howett.net/plist v1.0.0
)

require (
	code.gitea.io/sdk/gitea v0.15.1 // indirect
	github.com/beorn7/perks v1.0.1 // indirect
	github.com/cespare/xxhash/v2 v2.2.0 // indirect
	github.com/davecgh/go-spew v1.1.1 // indirect
	github.com/fsnotify/fsnotify v1.6.0 // indirect
	github.com/go-ole/go-ole v1.2.6 // indirect
	github.com/godbus/dbus/v5 v5.1.0 // indirect
	github.com/golang/protobuf v1.5.3 // indirect
	github.com/google/go-github/v30 v30.1.0 // indirect
	github.com/google/go-querystring v1.1.0 // indirect
	github.com/hashicorp/go-cleanhttp v0.5.2 // indirect
	github.com/hashicorp/go-retryablehttp v0.7.2 // indirect
	github.com/hashicorp/go-version v1.6.0 // indirect
	github.com/hashicorp/hcl v1.0.0 // indirect
	github.com/lufia/plan9stats v0.0.0-20230110061619-bbe2e5e100de // indirect
	github.com/magiconair/properties v1.8.7 // indirect
	github.com/mattn/go-isatty v0.0.19 // indirect
	github.com/matttproud/golang_protobuf_extensions v1.0.4 // indirect
	github.com/pelletier/go-toml/v2 v2.0.8 // indirect
	github.com/pmezard/go-difflib v1.0.0 // indirect
	github.com/power-devops/perfstat v0.0.0-20221212215047-62379fc7944b // indirect
	github.com/prometheus/client_model v0.3.0 // indirect
	github.com/prometheus/common v0.42.0 // indirect
	github.com/prometheus/procfs v0.10.1 // indirect
	github.com/rickb777/plural v1.4.1 // indirect
	github.com/shoenig/go-m1cpu v0.1.6 // indirect
	github.com/spf13/jwalterweatherman v1.1.0 // indirect
	github.com/stretchr/objx v0.5.0 // indirect
	github.com/subosito/gotenv v1.4.2 // indirect
	github.com/tklauser/go-sysconf v0.3.11 // indirect
	github.com/tklauser/numcpus v0.6.0 // indirect
	github.com/ulikunitz/xz v0.5.11 // indirect
	github.com/xanzy/go-gitlab v0.80.2 // indirect
	github.com/yusufpapurcu/wmi v1.2.3 // indirect
	golang.org/x/net v0.15.0 // indirect
	golang.org/x/oauth2 v0.7.0 // indirect
	golang.org/x/term v0.12.0 // indirect
	golang.org/x/time v0.3.0 // indirect
	google.golang.org/appengine v1.6.7 // indirect
	google.golang.org/protobuf v1.30.0 // indirect
	gopkg.in/ini.v1 v1.67.0 // indirect
)<|MERGE_RESOLUTION|>--- conflicted
+++ resolved
@@ -24,13 +24,8 @@
 	github.com/stretchr/testify v1.8.4
 	golang.org/x/crypto v0.13.0
 	golang.org/x/exp v0.0.0-20230425010034-47ecfdc1ba53
-<<<<<<< HEAD
-	golang.org/x/sys v0.12.0
+	golang.org/x/sys v0.13.0
 	golang.org/x/text v0.13.0
-=======
-	golang.org/x/sys v0.13.0
-	golang.org/x/text v0.11.0
->>>>>>> f5e751cc
 	gopkg.in/yaml.v3 v3.0.1
 	howett.net/plist v1.0.0
 )
